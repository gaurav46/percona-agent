/*
   Copyright (c) 2014, Percona LLC and/or its affiliates. All rights reserved.

   This program is free software: you can redistribute it and/or modify
   it under the terms of the GNU Affero General Public License as published by
   the Free Software Foundation, either version 3 of the License, or
   (at your option) any later version.

   This program is distributed in the hope that it will be useful,
   but WITHOUT ANY WARRANTY; without even the implied warranty of
   MERCHANTABILITY or FITNESS FOR A PARTICULAR PURPOSE.  See the
   GNU Affero General Public License for more details.

   You should have received a copy of the GNU Affero General Public License
   along with this program.  If not, see <http://www.gnu.org/licenses/>
*/

package main_test

import (
<<<<<<< HEAD
	"fmt"
	"github.com/percona/cloud-protocol/proto"
	"github.com/percona/percona-agent/test"
	"github.com/percona/percona-agent/test/cmdtest"
	"github.com/percona/percona-agent/test/fakeapi"
	. "launchpad.net/gocheck"
	"log"
	"net/http"
	"os"
	"os/exec"
=======
	. "gopkg.in/check.v1"
>>>>>>> c9843467
	"testing"
)

func Test(t *testing.T) { TestingT(t) }

type MainTestSuite struct {
	username       string
	basedir        string
	bin            string
	apphost        string
	serverInstance *proto.ServerInstance
	mysqlInstance  *proto.MySQLInstance
	agent          *proto.Agent
	agentUuid      string
	fakeApi        *fakeapi.FakeApi
}

var _ = Suite(&MainTestSuite{
	username: "root",
	basedir:  "/tmp/percona-agent-installer-test",
	bin:      "/tmp/test-agent-installer",
	apphost:  "https://cloud.percona.com",
})

func (s *MainTestSuite) SetUpSuite(t *C) {
	cmd := exec.Command("go", "build", "-o", s.bin, "github.com/percona/percona-agent/bin/percona-agent-installer")
	err := cmd.Run()
	t.Assert(err, IsNil, Commentf("Failed to build installer: %s", err))

	// Default data
	s.serverInstance = &proto.ServerInstance{
		Id:       10,
		Hostname: "localhost",
	}
	s.mysqlInstance = &proto.MySQLInstance{
		Id:       10,
		Hostname: "localhost",
		DSN:      "",
	}
	s.agentUuid = "0001"
	s.agent = &proto.Agent{
		Uuid:     s.agentUuid,
		Hostname: "host1",
		Alias:    "master-db",
		Version:  "1.0.0",
		Links: map[string]string{
			"self": "http://localhost:8000/agents/" + s.agentUuid,
			"cmd":  "ws://localhost:8000/agents/" + s.agentUuid + "/cmd",
			"data": "ws://localhost:8000/agents/" + s.agentUuid + "/data",
			"log":  "ws://localhost:8000/agents/" + s.agentUuid + "/log",
		},
	}
}

func (s *MainTestSuite) TearDownSuite(c *C) {

	// Remove test installer binary
	err := os.Remove(s.bin)
	c.Check(err, IsNil)
}

func (s *MainTestSuite) SetUpTest(c *C) {
	// Create fake api server
	s.fakeApi = fakeapi.NewFakeApi()
}

func (s *MainTestSuite) TearDownTest(c *C) {
	// Shutdown fake api server
	s.fakeApi.Close()
}

// --------------------------------------------------------------------------
func (s *MainTestSuite) TestNonInteractiveInstall(t *C) {
	// Register required api handlers
	s.fakeApi.AppendPing()
	s.fakeApi.AppendInstancesServer(s.serverInstance)
	s.fakeApi.AppendInstancesServerId(s.serverInstance)
	s.fakeApi.AppendInstancesMysql(s.mysqlInstance)
	s.fakeApi.AppendInstancesMysqlId(s.mysqlInstance)
	s.fakeApi.AppendConfigsMmDefaultServer()
	s.fakeApi.AppendConfigsMmDefaultMysql()
	s.fakeApi.AppendSysconfigDefaultMysql()
	s.fakeApi.AppendAgents(s.agent)
	s.fakeApi.AppendAgentsUuid(s.agent)

	apiKey := "00000000000000000000000000000001"
	cmd := exec.Command(
		s.bin,
		"-basedir="+s.basedir,
		"-api-host="+s.fakeApi.URL(),
		"-non-interactive=true", // We are testing this flag
		"-mysql-defaults-file="+test.RootDir+"/installer/my.cnf-root_user",
		"-api-key="+apiKey, // Required because of non-interactive mode
	)

	cmdTest := cmdtest.NewCmdTest(cmd)

	if err := cmd.Start(); err != nil {
		log.Fatal(err)
	}

	t.Check(cmdTest.ReadLine(), Equals, "CTRL-C at any time to quit\n")
	t.Check(cmdTest.ReadLine(), Equals, "API host: "+s.fakeApi.URL()+"\n")

	t.Check(cmdTest.ReadLine(), Equals, "Verifying API key "+apiKey+"...\n")
	t.Check(cmdTest.ReadLine(), Equals, "API key "+apiKey+" is OK\n")
	t.Check(cmdTest.ReadLine(), Equals, fmt.Sprintf("Created server instance: hostname=%s id=%d\n", s.serverInstance.Hostname, s.serverInstance.Id))

	t.Check(cmdTest.ReadLine(), Equals, "Specify a root/super MySQL user to create a user for the agent\n")
	t.Check(cmdTest.ReadLine(), Equals, "Auto detected DSN using `mysql --print-defaults` (use ~/.my.cnf to adjust results)\n")
	t.Check(cmdTest.ReadLine(), Equals, "Using auto-detected DSN\n")

	t.Check(cmdTest.ReadLine(), Matches, "Testing MySQL connection "+s.username+":<password-hidden>@unix(.*)...\n")
	t.Check(cmdTest.ReadLine(), Equals, "MySQL connection OK\n")

	t.Check(cmdTest.ReadLine(), Equals, "Creating new MySQL user for agent...\n")
	t.Check(cmdTest.ReadLine(), Matches, "Testing MySQL connection percona-agent:<password-hidden>@unix(.*)...\n")
	t.Check(cmdTest.ReadLine(), Equals, "MySQL connection OK\n")
	t.Check(cmdTest.ReadLine(), Matches, "Agent MySQL user: percona-agent:<password-hidden>@unix(.*)/?parseTime=true\n")

	t.Check(cmdTest.ReadLine(), Equals, fmt.Sprintf("Created MySQL instance: dsn=%s hostname=%s id=%d\n", s.mysqlInstance.DSN, s.mysqlInstance.Hostname, s.mysqlInstance.Id))
	t.Check(cmdTest.ReadLine(), Equals, fmt.Sprintf("Created agent: uuid=%s\n", s.agent.Uuid))
	t.Check(cmdTest.ReadLine(), Equals, "Install successful\n")
	t.Check(cmdTest.ReadLine(), Equals, "") // No more data

	err := cmd.Wait()
	t.Assert(err, IsNil)
}

func (s *MainTestSuite) TestNonInteractiveInstallWithIgnoreFailures(t *C) {
	// Register required api handlers
	s.fakeApi.AppendPing()
	s.fakeApi.AppendInstancesServer(s.serverInstance)
	s.fakeApi.AppendInstancesServerId(s.serverInstance)
	s.fakeApi.AppendInstancesMysql(s.mysqlInstance)
	s.fakeApi.AppendInstancesMysqlId(s.mysqlInstance)
	s.fakeApi.AppendConfigsMmDefaultServer()
	s.fakeApi.AppendConfigsMmDefaultMysql()
	s.fakeApi.AppendSysconfigDefaultMysql()
	s.fakeApi.AppendAgents(s.agent)
	s.fakeApi.AppendAgentsUuid(s.agent)

	apiKey := "00000000000000000000000000000001"
	cmd := exec.Command(
		s.bin,
		"-basedir="+s.basedir,
		"-api-host="+s.fakeApi.URL(),
		"-non-interactive=true",
		"-ignore-failures=true", // We are testing this flag
		"-mysql-defaults-file="+test.RootDir+"/installer/my.cnf-wrong_user",
		"-api-key="+apiKey, // Required because of non-interactive mode
	)

	cmdTest := cmdtest.NewCmdTest(cmd)

	if err := cmd.Start(); err != nil {
		log.Fatal(err)
	}

	t.Check(cmdTest.ReadLine(), Equals, "CTRL-C at any time to quit\n")
	t.Check(cmdTest.ReadLine(), Equals, "API host: "+s.fakeApi.URL()+"\n")

	t.Check(cmdTest.ReadLine(), Equals, "Verifying API key "+apiKey+"...\n")
	t.Check(cmdTest.ReadLine(), Equals, "API key "+apiKey+" is OK\n")
	t.Check(cmdTest.ReadLine(), Equals, fmt.Sprintf("Created server instance: hostname=%s id=%d\n", s.serverInstance.Hostname, s.serverInstance.Id))

	t.Check(cmdTest.ReadLine(), Equals, "Specify a root/super MySQL user to create a user for the agent\n")
	t.Check(cmdTest.ReadLine(), Equals, "Auto detected DSN using `mysql --print-defaults` (use ~/.my.cnf to adjust results)\n")
	t.Check(cmdTest.ReadLine(), Equals, "Using auto-detected DSN\n")

	t.Check(cmdTest.ReadLine(), Matches, "Testing MySQL connection wrong_user:<password-hidden>@unix(.*)...\n")
	t.Check(cmdTest.ReadLine(), Matches, "\\[MySQL\\] .* write unix .* broken pipe\n") // @todo Why "broken pipe" on wrong credentials?
	t.Check(cmdTest.ReadLine(), Matches, "Error connecting to MySQL wrong_user:<password-hidden>@unix(.*): Failed to connect to MySQL after 1 tries \\(Error 1045: Access denied for user 'wrong_user'@'localhost' \\(using password: YES\\)\\)\n")
	t.Check(cmdTest.ReadLine(), Equals, "Failed to connect to MySQL\n")
	t.Check(cmdTest.ReadLine(), Equals, "Failed to create new MySQL account for agent\n")
	t.Check(cmdTest.ReadLine(), Equals, "Skipping creation of MySQL instance because of previous errors\n")

	t.Check(cmdTest.ReadLine(), Equals, fmt.Sprintf("Created agent: uuid=%s\n", s.agent.Uuid))
	t.Check(cmdTest.ReadLine(), Equals, "Install successful\n")
	t.Check(cmdTest.ReadLine(), Equals, "") // No more data

	err := cmd.Wait()
	t.Assert(err, IsNil)
}

func (s *MainTestSuite) TestNonInteractiveInstallWithJustCredentialDetailsFlags(t *C) {
	// Register required api handlers
	s.fakeApi.AppendPing()
	s.fakeApi.AppendInstancesServer(s.serverInstance)
	s.fakeApi.AppendInstancesServerId(s.serverInstance)
	s.fakeApi.AppendInstancesMysql(s.mysqlInstance)
	s.fakeApi.AppendInstancesMysqlId(s.mysqlInstance)
	s.fakeApi.AppendConfigsMmDefaultServer()
	s.fakeApi.AppendConfigsMmDefaultMysql()
	s.fakeApi.AppendSysconfigDefaultMysql()
	s.fakeApi.AppendAgents(s.agent)
	s.fakeApi.AppendAgentsUuid(s.agent)

	apiKey := "00000000000000000000000000000001"
	cmd := exec.Command(
		s.bin,
		"-basedir="+s.basedir,
		"-api-host="+s.fakeApi.URL(),
		// "-non-interactive=true",    // This flag is automatically enabled when flags with credentials are provided
		// "-auto-detect-mysql=false", // This flag is automatically disabled when flags with credentials are provided
		"-mysql-user=root",
		"-mysql-socket=/var/run/mysqld/mysqld.sock",
		"-api-key="+apiKey, // Required because of non-interactive mode
	)

	cmdTest := cmdtest.NewCmdTest(cmd)

	if err := cmd.Start(); err != nil {
		log.Fatal(err)
	}

	t.Check(cmdTest.ReadLine(), Equals, "CTRL-C at any time to quit\n")
	t.Check(cmdTest.ReadLine(), Equals, "API host: "+s.fakeApi.URL()+"\n")

	t.Check(cmdTest.ReadLine(), Equals, "Verifying API key "+apiKey+"...\n")
	t.Check(cmdTest.ReadLine(), Equals, "API key "+apiKey+" is OK\n")
	t.Check(cmdTest.ReadLine(), Equals, fmt.Sprintf("Created server instance: hostname=%s id=%d\n", s.serverInstance.Hostname, s.serverInstance.Id))

	t.Check(cmdTest.ReadLine(), Equals, "Specify a root/super MySQL user to create a user for the agent\n")

	t.Check(cmdTest.ReadLine(), Matches, "Testing MySQL connection "+s.username+":<password-hidden>@unix(.*)...\n")
	t.Check(cmdTest.ReadLine(), Equals, "MySQL connection OK\n")

	t.Check(cmdTest.ReadLine(), Equals, "Creating new MySQL user for agent...\n")
	t.Check(cmdTest.ReadLine(), Matches, "Testing MySQL connection percona-agent:<password-hidden>@unix(.*)...\n")
	t.Check(cmdTest.ReadLine(), Equals, "MySQL connection OK\n")
	t.Check(cmdTest.ReadLine(), Matches, "Agent MySQL user: percona-agent:<password-hidden>@unix(.*)\n")

	t.Check(cmdTest.ReadLine(), Equals, fmt.Sprintf("Created MySQL instance: dsn=%s hostname=%s id=%d\n", s.mysqlInstance.DSN, s.mysqlInstance.Hostname, s.mysqlInstance.Id))
	t.Check(cmdTest.ReadLine(), Equals, fmt.Sprintf("Created agent: uuid=%s\n", s.agent.Uuid))
	t.Check(cmdTest.ReadLine(), Equals, "Install successful\n")
	t.Check(cmdTest.ReadLine(), Equals, "") // No more data

	err := cmd.Wait()
	t.Assert(err, IsNil)
}
func (s *MainTestSuite) TestNonInteractiveInstallWithMissingApiKey(t *C) {
	cmd := exec.Command(
		s.bin,
		"-basedir="+s.basedir,
		"-api-host="+s.fakeApi.URL(),
		"-non-interactive=true",
	)

	cmdTest := cmdtest.NewCmdTest(cmd)

	if err := cmd.Start(); err != nil {
		log.Fatal(err)
	}

	t.Check(cmdTest.ReadLine(), Equals, "CTRL-C at any time to quit\n")
	t.Check(cmdTest.ReadLine(), Equals, "API host: "+s.fakeApi.URL()+"\n")

	t.Check(cmdTest.ReadLine(), Equals, "API key is required, please provide it with -api-key option.\n")
	t.Check(cmdTest.ReadLine(), Equals, "API Key is available at "+s.apphost+"/api-key\n")

	t.Check(cmdTest.ReadLine(), Equals, "Install failed\n")
	t.Check(cmdTest.ReadLine(), Equals, "") // No more data

	err := cmd.Wait()
	t.Assert(err, ErrorMatches, "exit status 1")
}

func (s *MainTestSuite) TestNonInteractiveInstallWithFlagCreateMySQLUserFalse(t *C) {
	// Register required api handlers
	s.fakeApi.AppendPing()
	s.fakeApi.AppendInstancesServer(s.serverInstance)
	s.fakeApi.AppendInstancesServerId(s.serverInstance)
	s.fakeApi.AppendInstancesMysql(s.mysqlInstance)
	s.fakeApi.AppendInstancesMysqlId(s.mysqlInstance)
	s.fakeApi.AppendConfigsMmDefaultServer()
	s.fakeApi.AppendConfigsMmDefaultMysql()
	s.fakeApi.AppendSysconfigDefaultMysql()
	s.fakeApi.AppendAgents(s.agent)
	s.fakeApi.AppendAgentsUuid(s.agent)

	apiKey := "00000000000000000000000000000001"
	cmd := exec.Command(
		s.bin,
		"-basedir="+s.basedir,
		"-api-host="+s.fakeApi.URL(),
		"-create-mysql-user=false", // We are testing this flag
		"-non-interactive=true",    // -create-mysql-user=false works only in non-interactive mode
		"-api-key="+apiKey,         // Required because of non-interactive mode
		"-mysql-defaults-file="+test.RootDir+"/installer/my.cnf-percona_user",
	)

	cmdTest := cmdtest.NewCmdTest(cmd)

	if err := cmd.Start(); err != nil {
		log.Fatal(err)
	}

	t.Check(cmdTest.ReadLine(), Equals, "CTRL-C at any time to quit\n")
	t.Check(cmdTest.ReadLine(), Equals, "API host: "+s.fakeApi.URL()+"\n")

	t.Check(cmdTest.ReadLine(), Equals, "Verifying API key "+apiKey+"...\n")
	t.Check(cmdTest.ReadLine(), Equals, "API key "+apiKey+" is OK\n")
	t.Check(cmdTest.ReadLine(), Equals, fmt.Sprintf("Created server instance: hostname=%s id=%d\n", s.serverInstance.Hostname, s.serverInstance.Id))

	t.Check(cmdTest.ReadLine(), Equals, "Skip creating MySQL user (-create-mysql-user=false)\n")
	t.Check(cmdTest.ReadLine(), Equals, "Specify the existing MySQL user to use for the agent\n")

	t.Check(cmdTest.ReadLine(), Equals, "Auto detected DSN using `mysql --print-defaults` (use ~/.my.cnf to adjust results)\n")
	t.Check(cmdTest.ReadLine(), Equals, "Using auto-detected DSN\n")

	t.Check(cmdTest.ReadLine(), Equals, "Using existing MySQL user for agent...\n")
	t.Check(cmdTest.ReadLine(), Matches, "Testing MySQL connection percona:<password-hidden>@unix(.*)...\n")
	t.Check(cmdTest.ReadLine(), Equals, "MySQL connection OK\n")
	t.Check(cmdTest.ReadLine(), Matches, "Agent MySQL user: percona:<password-hidden>@unix(.*)\n")

	t.Check(cmdTest.ReadLine(), Equals, fmt.Sprintf("Created MySQL instance: dsn=%s hostname=%s id=%d\n", s.mysqlInstance.DSN, s.mysqlInstance.Hostname, s.mysqlInstance.Id))
	t.Check(cmdTest.ReadLine(), Equals, fmt.Sprintf("Created agent: uuid=%s\n", s.agent.Uuid))
	t.Check(cmdTest.ReadLine(), Equals, "Install successful\n")
	t.Check(cmdTest.ReadLine(), Equals, "") // No more data

	err := cmd.Wait()
	t.Assert(err, IsNil)
}

func (s *MainTestSuite) TestInstall(t *C) {
	// Register required api handlers
	s.fakeApi.AppendPing()
	s.fakeApi.AppendInstancesServer(s.serverInstance)
	s.fakeApi.AppendInstancesServerId(s.serverInstance)
	s.fakeApi.AppendInstancesMysql(s.mysqlInstance)
	s.fakeApi.AppendInstancesMysqlId(s.mysqlInstance)
	s.fakeApi.AppendConfigsMmDefaultServer()
	s.fakeApi.AppendConfigsMmDefaultMysql()
	s.fakeApi.AppendSysconfigDefaultMysql()
	s.fakeApi.AppendAgents(s.agent)
	s.fakeApi.AppendAgentsUuid(s.agent)

	cmd := exec.Command(
		s.bin,
		"-basedir="+s.basedir,
		"-api-host="+s.fakeApi.URL(),
		"-plain-passwords=true",
	)

	cmdTest := cmdtest.NewCmdTest(cmd)

	if err := cmd.Start(); err != nil {
		log.Fatal(err)
	}

	t.Check(cmdTest.ReadLine(), Equals, "CTRL-C at any time to quit\n")
	t.Check(cmdTest.ReadLine(), Equals, "API host: "+s.fakeApi.URL()+"\n")

	t.Check(cmdTest.ReadLine(), Equals, "No API Key Defined.\n")
	t.Check(cmdTest.ReadLine(), Equals, "Please Enter your API Key, it is available at "+s.apphost+"/api-key\n")
	t.Check(cmdTest.ReadLine(), Equals, "API key: ")
	apiKey := "00000000000000000000000000000001"
	cmdTest.Write(apiKey + "\n")
	t.Check(cmdTest.ReadLine(), Equals, "Verifying API key "+apiKey+"...\n")
	t.Check(cmdTest.ReadLine(), Equals, "API key "+apiKey+" is OK\n")
	t.Check(cmdTest.ReadLine(), Equals, fmt.Sprintf("Created server instance: hostname=%s id=%d\n", s.serverInstance.Hostname, s.serverInstance.Id))

	t.Assert(cmdTest.ReadLine(), Equals, "Create MySQL user for agent? ('N' to use existing user) (Y): ")
	cmdTest.Write("Y\n")

	/**
	 * MySQL super user credentials
	 */
	t.Check(cmdTest.ReadLine(), Equals, "Specify a root/super MySQL user to create a user for the agent\n")

	t.Check(cmdTest.ReadLine(), Equals, "Auto detected DSN using `mysql --print-defaults` (use ~/.my.cnf to adjust results)\n")
	t.Check(cmdTest.ReadLine(), Matches, "Auto detected MySQL connection details: .*:<password-hidden>@unix(.+)\n")
	t.Assert(cmdTest.ReadLine(), Equals, "Use auto-detected connection details? (Y): ")
	cmdTest.Write("N\n")

	t.Assert(cmdTest.ReadLine(), Equals, "MySQL username: ")
	mysqlUserName := "root"
	cmdTest.Write(mysqlUserName + "\n")

	t.Assert(cmdTest.ReadLine(), Equals, "MySQL password: ")
	mysqlPassword := ""
	cmdTest.Write(mysqlPassword + "\n")

	t.Assert(cmdTest.ReadLine(), Equals, "MySQL host[:port] or socket file (localhost): ")
	mysqlHost := ""
	cmdTest.Write(mysqlHost + "\n")

	t.Check(cmdTest.ReadLine(), Matches, "Testing MySQL connection "+s.username+":<password-hidden>@unix(.*)...\n")
	t.Check(cmdTest.ReadLine(), Equals, "MySQL connection OK\n")

	/**
	 * MySQL new user
	 */
	t.Check(cmdTest.ReadLine(), Equals, "Creating new MySQL user for agent...\n")
	t.Check(cmdTest.ReadLine(), Matches, "Testing MySQL connection percona-agent:<password-hidden>@unix(.*)...\n")
	t.Check(cmdTest.ReadLine(), Equals, "MySQL connection OK\n")
	t.Check(cmdTest.ReadLine(), Matches, "Agent MySQL user: percona-agent:<password-hidden>@unix(.*)\n")

	/**
	 * MySQL instance
	 */
	t.Check(cmdTest.ReadLine(), Equals, fmt.Sprintf("Created MySQL instance: dsn=%s hostname=%s id=%d\n", s.mysqlInstance.DSN, s.mysqlInstance.Hostname, s.mysqlInstance.Id))
	t.Check(cmdTest.ReadLine(), Equals, fmt.Sprintf("Created agent: uuid=%s\n", s.agent.Uuid))
	t.Check(cmdTest.ReadLine(), Equals, "Install successful\n")
	t.Check(cmdTest.ReadLine(), Equals, "") // No more data

	err := cmd.Wait()
	t.Assert(err, IsNil)
}

func (s *MainTestSuite) TestInstallWithWrongApiKey(t *C) {
	s.fakeApi.Append("/ping", http.HandlerFunc(func(w http.ResponseWriter, r *http.Request) {
		w.WriteHeader(http.StatusInternalServerError)
	}))

	cmd := exec.Command(
		s.bin,
		"-basedir="+s.basedir,
		"-api-host="+s.fakeApi.URL(),
	)

	cmdTest := cmdtest.NewCmdTest(cmd)

	if err := cmd.Start(); err != nil {
		log.Fatal(err)
	}

	t.Check(cmdTest.ReadLine(), Equals, "CTRL-C at any time to quit\n")
	t.Check(cmdTest.ReadLine(), Equals, "API host: "+s.fakeApi.URL()+"\n")

	apiKey := "WrongApiKey"
	t.Check(cmdTest.ReadLine(), Equals, "No API Key Defined.\n")
	t.Check(cmdTest.ReadLine(), Equals, "Please Enter your API Key, it is available at "+s.apphost+"/api-key\n")
	t.Assert(cmdTest.ReadLine(), Equals, "API key: ")
	cmdTest.Write(apiKey + "\n")
	t.Check(cmdTest.ReadLine(), Equals, "Verifying API key "+apiKey+"...\n")
	t.Check(cmdTest.ReadLine(), Equals, "Sorry, there's an API problem (status code 500). Please try to install again. If the problem continues, contact Percona.\n")

	t.Assert(cmdTest.ReadLine(), Equals, "Try again? (Y): ")
	cmdTest.Write("N\n")
	t.Check(cmdTest.ReadLine(), Equals, "Failed to verify API key\n")
	t.Check(cmdTest.ReadLine(), Equals, "Install failed\n")

	t.Assert(cmdTest.ReadLine(), Equals, "") // No more data

	err := cmd.Wait()
	t.Assert(err, ErrorMatches, "exit status 1")
}

func (s *MainTestSuite) TestInstallWithExistingMySQLUser(t *C) {
	// Register required api handlers
	s.fakeApi.AppendPing()
	s.fakeApi.AppendInstancesServer(s.serverInstance)
	s.fakeApi.AppendInstancesServerId(s.serverInstance)
	s.fakeApi.AppendInstancesMysql(s.mysqlInstance)
	s.fakeApi.AppendInstancesMysqlId(s.mysqlInstance)
	s.fakeApi.AppendConfigsMmDefaultServer()
	s.fakeApi.AppendConfigsMmDefaultMysql()
	s.fakeApi.AppendSysconfigDefaultMysql()
	s.fakeApi.AppendAgents(s.agent)
	s.fakeApi.AppendAgentsUuid(s.agent)

	cmd := exec.Command(
		s.bin,
		"-basedir="+s.basedir,
		"-api-host="+s.fakeApi.URL(),
		"-plain-passwords=true",
	)

	cmdTest := cmdtest.NewCmdTest(cmd)

	if err := cmd.Start(); err != nil {
		log.Fatal(err)
	}

	t.Check(cmdTest.ReadLine(), Equals, "CTRL-C at any time to quit\n")
	t.Check(cmdTest.ReadLine(), Equals, "API host: "+s.fakeApi.URL()+"\n")

	t.Check(cmdTest.ReadLine(), Equals, "No API Key Defined.\n")
	t.Check(cmdTest.ReadLine(), Equals, "Please Enter your API Key, it is available at "+s.apphost+"/api-key\n")
	t.Check(cmdTest.ReadLine(), Equals, "API key: ")
	apiKey := "00000000000000000000000000000001"
	cmdTest.Write(apiKey + "\n")
	t.Check(cmdTest.ReadLine(), Equals, "Verifying API key "+apiKey+"...\n")
	t.Check(cmdTest.ReadLine(), Equals, "API key "+apiKey+" is OK\n")
	t.Check(cmdTest.ReadLine(), Equals, fmt.Sprintf("Created server instance: hostname=%s id=%d\n", s.serverInstance.Hostname, s.serverInstance.Id))

	t.Assert(cmdTest.ReadLine(), Equals, "Create MySQL user for agent? ('N' to use existing user) (Y): ")
	cmdTest.Write("N\n")

	/**
	 * Using existing MySQL user
	 */
	t.Check(cmdTest.ReadLine(), Equals, "Specify the existing MySQL user to use for the agent\n")

	t.Check(cmdTest.ReadLine(), Equals, "Auto detected DSN using `mysql --print-defaults` (use ~/.my.cnf to adjust results)\n")
	t.Check(cmdTest.ReadLine(), Matches, "Auto detected MySQL connection details: .*:<password-hidden>@unix(.+)\n")
	t.Assert(cmdTest.ReadLine(), Equals, "Use auto-detected connection details? (Y): ")
	cmdTest.Write("N\n")

	t.Assert(cmdTest.ReadLine(), Equals, "MySQL username: ")
	mysqlUserName := "root"
	cmdTest.Write(mysqlUserName + "\n")

	t.Assert(cmdTest.ReadLine(), Equals, "MySQL password: ")
	mysqlPassword := ""
	cmdTest.Write(mysqlPassword + "\n")

	t.Assert(cmdTest.ReadLine(), Equals, "MySQL host[:port] or socket file (localhost): ")
	mysqlHost := ""
	cmdTest.Write(mysqlHost + "\n")

	t.Check(cmdTest.ReadLine(), Equals, "Using existing MySQL user for agent...\n")
	t.Check(cmdTest.ReadLine(), Matches, "Testing MySQL connection "+s.username+":<password-hidden>@unix(.*)...\n")
	t.Check(cmdTest.ReadLine(), Equals, "MySQL connection OK\n")
	t.Check(cmdTest.ReadLine(), Matches, "Agent MySQL user: "+s.username+":<password-hidden>@unix(.*)/?parseTime=true\n")

	t.Check(cmdTest.ReadLine(), Equals, fmt.Sprintf("Created MySQL instance: dsn=%s hostname=%s id=%d\n", s.mysqlInstance.DSN, s.mysqlInstance.Hostname, s.mysqlInstance.Id))
	t.Check(cmdTest.ReadLine(), Equals, fmt.Sprintf("Created agent: uuid=%s\n", s.agent.Uuid))
	t.Check(cmdTest.ReadLine(), Equals, "Install successful\n")
	t.Check(cmdTest.ReadLine(), Equals, "") // No more data

	err := cmd.Wait()
	t.Assert(err, IsNil)
}

func (s *MainTestSuite) TestInstallWithFlagCreateAgentFalse(t *C) {
	// Register required api handlers
	s.fakeApi.AppendPing()
	s.fakeApi.AppendInstancesServer(s.serverInstance)
	s.fakeApi.AppendInstancesServerId(s.serverInstance)
	s.fakeApi.AppendInstancesMysql(s.mysqlInstance)
	s.fakeApi.AppendInstancesMysqlId(s.mysqlInstance)
	s.fakeApi.AppendConfigsMmDefaultServer()
	s.fakeApi.AppendConfigsMmDefaultMysql()
	s.fakeApi.AppendSysconfigDefaultMysql()
	// Flag -create-agent=false implies that agent
	// shouldn't query below api routes
	//s.fakeApi.AppendAgents(s.agent)
	//s.fakeApi.AppendAgentsUuid(s.agent)

	cmd := exec.Command(
		s.bin,
		"-basedir="+s.basedir,
		"-api-host="+s.fakeApi.URL(),
		"-plain-passwords=true",
		"-create-agent=false", // we are testing this flag
	)

	cmdTest := cmdtest.NewCmdTest(cmd)

	if err := cmd.Start(); err != nil {
		log.Fatal(err)
	}

	t.Check(cmdTest.ReadLine(), Equals, "CTRL-C at any time to quit\n")
	t.Check(cmdTest.ReadLine(), Equals, "API host: "+s.fakeApi.URL()+"\n")

	t.Check(cmdTest.ReadLine(), Equals, "No API Key Defined.\n")
	t.Check(cmdTest.ReadLine(), Equals, "Please Enter your API Key, it is available at "+s.apphost+"/api-key\n")
	t.Check(cmdTest.ReadLine(), Equals, "API key: ")
	apiKey := "00000000000000000000000000000001"
	cmdTest.Write(apiKey + "\n")
	t.Check(cmdTest.ReadLine(), Equals, "Verifying API key "+apiKey+"...\n")
	t.Check(cmdTest.ReadLine(), Equals, "API key "+apiKey+" is OK\n")
	t.Check(cmdTest.ReadLine(), Equals, fmt.Sprintf("Created server instance: hostname=%s id=%d\n", s.serverInstance.Hostname, s.serverInstance.Id))

	t.Assert(cmdTest.ReadLine(), Equals, "Create MySQL user for agent? ('N' to use existing user) (Y): ")
	cmdTest.Write("Y\n")
	t.Check(cmdTest.ReadLine(), Equals, "Specify a root/super MySQL user to create a user for the agent\n")

	t.Check(cmdTest.ReadLine(), Equals, "Auto detected DSN using `mysql --print-defaults` (use ~/.my.cnf to adjust results)\n")
	t.Check(cmdTest.ReadLine(), Matches, "Auto detected MySQL connection details: .*:<password-hidden>@unix(.+)\n")
	t.Assert(cmdTest.ReadLine(), Equals, "Use auto-detected connection details? (Y): ")
	cmdTest.Write("N\n")

	t.Assert(cmdTest.ReadLine(), Equals, "MySQL username: ")
	mysqlUserName := "root"
	cmdTest.Write(mysqlUserName + "\n")

	t.Assert(cmdTest.ReadLine(), Equals, "MySQL password: ")
	mysqlPassword := ""
	cmdTest.Write(mysqlPassword + "\n")

	t.Assert(cmdTest.ReadLine(), Equals, "MySQL host[:port] or socket file (localhost): ")
	mysqlHost := ""
	cmdTest.Write(mysqlHost + "\n")

	t.Check(cmdTest.ReadLine(), Matches, "Testing MySQL connection "+s.username+":<password-hidden>@unix(.*)...\n")
	t.Check(cmdTest.ReadLine(), Equals, "MySQL connection OK\n")

	t.Check(cmdTest.ReadLine(), Equals, "Creating new MySQL user for agent...\n")
	t.Check(cmdTest.ReadLine(), Matches, "Testing MySQL connection percona-agent:<password-hidden>@unix(.*)...\n")
	t.Check(cmdTest.ReadLine(), Equals, "MySQL connection OK\n")
	t.Check(cmdTest.ReadLine(), Matches, "Agent MySQL user: percona-agent:<password-hidden>@unix(.*)\n")

	t.Check(cmdTest.ReadLine(), Equals, fmt.Sprintf("Created MySQL instance: dsn=%s hostname=%s id=%d\n", s.mysqlInstance.DSN, s.mysqlInstance.Hostname, s.mysqlInstance.Id))
	t.Check(cmdTest.ReadLine(), Equals, fmt.Sprintf("Not creating agent (-create-agent=false)\n"))
	t.Check(cmdTest.ReadLine(), Equals, "Install successful\n")
	t.Check(cmdTest.ReadLine(), Equals, "") // No more data

	err := cmd.Wait()
	t.Assert(err, IsNil)
}

func (s *MainTestSuite) TestInstallWithFlagOldPasswordsTrue(t *C) {
	// Register required api handlers
	s.fakeApi.AppendPing()
	s.fakeApi.AppendInstancesServer(s.serverInstance)
	s.fakeApi.AppendInstancesServerId(s.serverInstance)
	s.fakeApi.AppendInstancesMysql(s.mysqlInstance)
	s.fakeApi.AppendInstancesMysqlId(s.mysqlInstance)
	s.fakeApi.AppendConfigsMmDefaultServer()
	s.fakeApi.AppendConfigsMmDefaultMysql()
	s.fakeApi.AppendSysconfigDefaultMysql()
	s.fakeApi.AppendAgents(s.agent)
	s.fakeApi.AppendAgentsUuid(s.agent)

	cmd := exec.Command(
		s.bin,
		"-basedir="+s.basedir,
		"-api-host="+s.fakeApi.URL(),
		"-plain-passwords=true",
		"-old-passwords=true",
	)

	cmdTest := cmdtest.NewCmdTest(cmd)

	if err := cmd.Start(); err != nil {
		log.Fatal(err)
	}

	t.Check(cmdTest.ReadLine(), Equals, "CTRL-C at any time to quit\n")
	t.Check(cmdTest.ReadLine(), Equals, "API host: "+s.fakeApi.URL()+"\n")

	t.Check(cmdTest.ReadLine(), Equals, "No API Key Defined.\n")
	t.Check(cmdTest.ReadLine(), Equals, "Please Enter your API Key, it is available at "+s.apphost+"/api-key\n")
	t.Check(cmdTest.ReadLine(), Equals, "API key: ")
	apiKey := "00000000000000000000000000000001"
	cmdTest.Write(apiKey + "\n")
	t.Check(cmdTest.ReadLine(), Equals, "Verifying API key "+apiKey+"...\n")
	t.Check(cmdTest.ReadLine(), Equals, "API key "+apiKey+" is OK\n")
	t.Check(cmdTest.ReadLine(), Equals, fmt.Sprintf("Created server instance: hostname=%s id=%d\n", s.serverInstance.Hostname, s.serverInstance.Id))

	t.Assert(cmdTest.ReadLine(), Equals, "Create MySQL user for agent? ('N' to use existing user) (Y): ")
	cmdTest.Write("Y\n")
	t.Check(cmdTest.ReadLine(), Equals, "Specify a root/super MySQL user to create a user for the agent\n")

	t.Check(cmdTest.ReadLine(), Equals, "Auto detected DSN using `mysql --print-defaults` (use ~/.my.cnf to adjust results)\n")
	t.Check(cmdTest.ReadLine(), Matches, "Auto detected MySQL connection details: .*:<password-hidden>@unix(.+)\n")
	t.Assert(cmdTest.ReadLine(), Equals, "Use auto-detected connection details? (Y): ")
	cmdTest.Write("N\n")

	t.Assert(cmdTest.ReadLine(), Equals, "MySQL username: ")
	mysqlUserName := "root"
	cmdTest.Write(mysqlUserName + "\n")

	t.Assert(cmdTest.ReadLine(), Equals, "MySQL password: ")
	mysqlPassword := ""
	cmdTest.Write(mysqlPassword + "\n")

	t.Assert(cmdTest.ReadLine(), Equals, "MySQL host[:port] or socket file (localhost): ")
	mysqlHost := ""
	cmdTest.Write(mysqlHost + "\n")

	t.Check(cmdTest.ReadLine(), Matches, "Testing MySQL connection "+s.username+":<password-hidden>@unix(.*)...\n")
	t.Check(cmdTest.ReadLine(), Equals, "MySQL connection OK\n")

	t.Check(cmdTest.ReadLine(), Equals, "Creating new MySQL user for agent...\n")
	t.Check(cmdTest.ReadLine(), Matches, "Testing MySQL connection percona-agent:<password-hidden>@unix(.*)...\n")
	t.Check(cmdTest.ReadLine(), Equals, "MySQL connection OK\n")
	// Flag -old-passwords=true should add &allowOldPasswords=true to DSN
	t.Check(cmdTest.ReadLine(), Matches, "Agent MySQL user: percona-agent:<password-hidden>@unix(.*)/?parseTime=true&allowOldPasswords=true\n")

	t.Check(cmdTest.ReadLine(), Equals, fmt.Sprintf("Created MySQL instance: dsn=%s hostname=%s id=%d\n", s.mysqlInstance.DSN, s.mysqlInstance.Hostname, s.mysqlInstance.Id))
	t.Check(cmdTest.ReadLine(), Equals, fmt.Sprintf("Created agent: uuid=%s\n", s.agent.Uuid))
	t.Check(cmdTest.ReadLine(), Equals, "Install successful\n")
	t.Check(cmdTest.ReadLine(), Equals, "") // No more data

	err := cmd.Wait()
	t.Assert(err, IsNil)
}

func (s *MainTestSuite) TestInstallWithFlagApiKey(t *C) {
	// Register required api handlers
	s.fakeApi.AppendPing()
	s.fakeApi.AppendInstancesServer(s.serverInstance)
	s.fakeApi.AppendInstancesServerId(s.serverInstance)
	s.fakeApi.AppendInstancesMysql(s.mysqlInstance)
	s.fakeApi.AppendInstancesMysqlId(s.mysqlInstance)
	s.fakeApi.AppendConfigsMmDefaultServer()
	s.fakeApi.AppendConfigsMmDefaultMysql()
	s.fakeApi.AppendSysconfigDefaultMysql()
	s.fakeApi.AppendAgents(s.agent)
	s.fakeApi.AppendAgentsUuid(s.agent)

	apiKey := "00000000000000000000000000000001"
	cmd := exec.Command(
		s.bin,
		"-basedir="+s.basedir,
		"-api-host="+s.fakeApi.URL(),
		"-plain-passwords=true",
		"-api-key="+apiKey, // We are testing this flag
	)

	cmdTest := cmdtest.NewCmdTest(cmd)

	if err := cmd.Start(); err != nil {
		log.Fatal(err)
	}

	t.Check(cmdTest.ReadLine(), Equals, "CTRL-C at any time to quit\n")
	t.Check(cmdTest.ReadLine(), Equals, "API host: "+s.fakeApi.URL()+"\n")

	// Because of -api-key flag user don't provides it by hand
	//t.Check(cmdTest.ReadLine(), Equals, "API key: ")
	//cmdTest.Write(apiKey + "\n")
	t.Check(cmdTest.ReadLine(), Equals, "Verifying API key "+apiKey+"...\n")
	t.Check(cmdTest.ReadLine(), Equals, "API key "+apiKey+" is OK\n")
	t.Check(cmdTest.ReadLine(), Equals, fmt.Sprintf("Created server instance: hostname=%s id=%d\n", s.serverInstance.Hostname, s.serverInstance.Id))

	t.Assert(cmdTest.ReadLine(), Equals, "Create MySQL user for agent? ('N' to use existing user) (Y): ")
	cmdTest.Write("Y\n")
	t.Check(cmdTest.ReadLine(), Equals, "Specify a root/super MySQL user to create a user for the agent\n")

	t.Check(cmdTest.ReadLine(), Equals, "Auto detected DSN using `mysql --print-defaults` (use ~/.my.cnf to adjust results)\n")
	t.Check(cmdTest.ReadLine(), Matches, "Auto detected MySQL connection details: .*:<password-hidden>@unix(.+)\n")
	t.Assert(cmdTest.ReadLine(), Equals, "Use auto-detected connection details? (Y): ")
	cmdTest.Write("N\n")

	t.Assert(cmdTest.ReadLine(), Equals, "MySQL username: ")
	mysqlUserName := "root"
	cmdTest.Write(mysqlUserName + "\n")

	t.Assert(cmdTest.ReadLine(), Equals, "MySQL password: ")
	mysqlPassword := ""
	cmdTest.Write(mysqlPassword + "\n")

	t.Assert(cmdTest.ReadLine(), Equals, "MySQL host[:port] or socket file (localhost): ")
	mysqlHost := ""
	cmdTest.Write(mysqlHost + "\n")

	t.Check(cmdTest.ReadLine(), Matches, "Testing MySQL connection "+s.username+":<password-hidden>@unix(.*)...\n")
	t.Check(cmdTest.ReadLine(), Equals, "MySQL connection OK\n")

	t.Check(cmdTest.ReadLine(), Equals, "Creating new MySQL user for agent...\n")
	t.Check(cmdTest.ReadLine(), Matches, "Testing MySQL connection percona-agent:<password-hidden>@unix(.*)...\n")
	t.Check(cmdTest.ReadLine(), Equals, "MySQL connection OK\n")
	t.Check(cmdTest.ReadLine(), Matches, "Agent MySQL user: percona-agent:<password-hidden>@unix(.*)\n")

	t.Check(cmdTest.ReadLine(), Equals, fmt.Sprintf("Created MySQL instance: dsn=%s hostname=%s id=%d\n", s.mysqlInstance.DSN, s.mysqlInstance.Hostname, s.mysqlInstance.Id))
	t.Check(cmdTest.ReadLine(), Equals, fmt.Sprintf("Created agent: uuid=%s\n", s.agent.Uuid))
	t.Check(cmdTest.ReadLine(), Equals, "Install successful\n")
	t.Check(cmdTest.ReadLine(), Equals, "") // No more data

	err := cmd.Wait()
	t.Assert(err, IsNil)
}

func (s *MainTestSuite) TestInstallWithFlagMysqlFalse(t *C) {
	// Register required api handlers
	s.fakeApi.AppendPing()
	s.fakeApi.AppendInstancesServer(s.serverInstance)
	s.fakeApi.AppendInstancesServerId(s.serverInstance)
	// Flag -mysql=false implies that agent
	// shouldn't query below api routes
	//s.fakeApi.AppendInstancesMysql(s.mysqlInstance)
	//s.fakeApi.AppendInstancesMysqlId(s.mysqlInstance)
	//s.fakeApi.AppendConfigsMmDefaultMysql()
	//s.fakeApi.AppendSysconfigDefaultMysql()
	s.fakeApi.AppendConfigsMmDefaultServer()
	s.fakeApi.AppendAgents(s.agent)
	s.fakeApi.AppendAgentsUuid(s.agent)

	cmd := exec.Command(
		s.bin,
		"-basedir="+s.basedir,
		"-api-host="+s.fakeApi.URL(),
		"-plain-passwords=true",
		"-mysql=false", // We are testing this flag
	)

	cmdTest := cmdtest.NewCmdTest(cmd)

	if err := cmd.Start(); err != nil {
		log.Fatal(err)
	}

	t.Check(cmdTest.ReadLine(), Equals, "CTRL-C at any time to quit\n")
	t.Check(cmdTest.ReadLine(), Equals, "API host: "+s.fakeApi.URL()+"\n")

	t.Check(cmdTest.ReadLine(), Equals, "No API Key Defined.\n")
	t.Check(cmdTest.ReadLine(), Equals, "Please Enter your API Key, it is available at "+s.apphost+"/api-key\n")
	t.Check(cmdTest.ReadLine(), Equals, "API key: ")
	apiKey := "00000000000000000000000000000001"
	cmdTest.Write(apiKey + "\n")
	t.Check(cmdTest.ReadLine(), Equals, "Verifying API key "+apiKey+"...\n")
	t.Check(cmdTest.ReadLine(), Equals, "API key "+apiKey+" is OK\n")
	t.Check(cmdTest.ReadLine(), Equals, fmt.Sprintf("Created server instance: hostname=%s id=%d\n", s.serverInstance.Hostname, s.serverInstance.Id))

	// Flag -mysql=false implies below
	t.Check(cmdTest.ReadLine(), Equals, "Not creating MySQL instance (-create-mysql-instance=false)\n")
	t.Check(cmdTest.ReadLine(), Equals, "Not starting MySQL services (-start-mysql-services=false)\n")

	t.Check(cmdTest.ReadLine(), Equals, fmt.Sprintf("Created agent: uuid=%s\n", s.agent.Uuid))
	t.Check(cmdTest.ReadLine(), Equals, "Install successful\n")
	t.Check(cmdTest.ReadLine(), Equals, "") // No more data

	err := cmd.Wait()
	t.Assert(err, IsNil)
}<|MERGE_RESOLUTION|>--- conflicted
+++ resolved
@@ -18,20 +18,16 @@
 package main_test
 
 import (
-<<<<<<< HEAD
 	"fmt"
 	"github.com/percona/cloud-protocol/proto"
 	"github.com/percona/percona-agent/test"
 	"github.com/percona/percona-agent/test/cmdtest"
 	"github.com/percona/percona-agent/test/fakeapi"
-	. "launchpad.net/gocheck"
+	. "gopkg.in/check.v1"
 	"log"
 	"net/http"
 	"os"
 	"os/exec"
-=======
-	. "gopkg.in/check.v1"
->>>>>>> c9843467
 	"testing"
 )
 
